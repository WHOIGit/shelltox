--- conflicted
+++ resolved
@@ -16,10 +16,7 @@
 
 Basic usage: `python betagamma.py betagamma.ini --src ../data`
 
-<<<<<<< HEAD
 Here, `betagamma.ini` is a configuration file containing year-location triplets with a strong corellation between HAB and measured shellfish toxicity.
-=======
-Here, `alphagamma.ini` is a configuration file containing year-location triplets with a strong corellation between HABs and measured shellfish toxicity sites.
 
 ## Bokeh App
 bokeh_app is a graphical modeling tool for viewing and interacting with data and models.
@@ -27,4 +24,3 @@
 
 ![bokeh_app example](https://github.com/WHOIGit/shelltox/raw/master/misc/bokeh_app_example.png)
 
->>>>>>> d49d0e51
